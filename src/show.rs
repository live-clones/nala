use std::fs;

use anyhow::{bail, Result};
use regex::{Regex, RegexBuilder};
use rust_apt::records::RecordField;
use rust_apt::util::{unit_str, NumSys};
use rust_apt::{new_cache, BaseDep, DepType, Dependency, Package, PackageSort, Version};

use crate::config::Config;
use crate::util::{glob_pkgs, virtual_filter};

pub fn build_regex(pattern: &str) -> Result<Regex> {
	Ok(RegexBuilder::new(pattern).case_insensitive(true).build()?)
}

pub fn format_dependency(config: &Config, base_dep: &BaseDep, red: bool) -> String {
	let open_paren = config.color.bold("(");
	let close_paren = config.color.bold(")");

	let target_name = config
		.color
		.dependency(base_dep.target_package().name(), red)
		.to_string();

	if let Some(comp) = base_dep.comp_type() {
		return format!(
			// libgnutls30 (>= 3.7.5)
			"{target_name} {open_paren}{comp} {}{close_paren}",
			// There's a compare operator in the dependency.
			// Dang better have a version smh my head.
			config.color.blue(base_dep.version().unwrap())
		);
	}

	target_name
}

pub fn dependency_footer(total_deps: usize, index: usize) -> &'static str {
	if total_deps > 4 {
		return "\n    ";
	}

	// Only add the comma if it isn't the last.
	if index + 1 != total_deps {
		return ", ";
	}

	" "
}

pub fn show_dependency(config: &Config, depends: &[&Dependency], red: bool) -> String {
	let mut depends_string = String::new();
	// Get total deps number to include Or Dependencies
	let total_deps = depends.len();

	// If there are more than 4 deps format with multiple lines
	if total_deps > 4 {
		depends_string += "\n    ";
	}

	for (i, dep) in depends.iter().enumerate() {
		// Or Deps need to be formatted slightly different.
		if dep.is_or() {
			for (j, base_dep) in dep.iter().enumerate() {
				depends_string += &format_dependency(config, base_dep, red);
				if j + 1 != dep.len() {
					depends_string += " | ";
				}
			}
			depends_string += dependency_footer(total_deps, i);
			continue;
		}

		// Regular dependencies are more simple than Or
		depends_string += &format_dependency(config, dep.first(), red);
		depends_string += dependency_footer(total_deps, i);
	}
	depends_string
}

pub fn format_local(pkg: &Package, config: &Config, pacstall_regex: &Regex) -> String {
	// Check if this could potentially be a Pacstall Package.
	let mut pac_repo = String::new();
	let postfixes = ["", "-deb", "-git", "-bin", "-app"];
	for postfix in postfixes {
		if let Ok(metadata) = fs::read_to_string(format!(
			"/var/log/pacstall/metadata/{}{}",
			pkg.name(),
			postfix
		)) {
			if let Some(repo) = pacstall_regex.captures(&metadata) {
				pac_repo += repo.get(1).unwrap().as_str();
			} else {
				pac_repo += "https://github.com/pacstall/pacstall-programs";
			}
		}
	}

	if pac_repo.is_empty() {
		return "local install".to_string();
	}

	config.color.blue(&pac_repo).to_string()
}

/// The show command
pub fn show_version<'a>(
	config: &Config,
	pkg: &'a Package,
	ver: &'a Version,
	pacstall_regex: &Regex,
	url_regex: &Regex,
) {
	let mut version_map: Vec<(&str, String)> = vec![
		("Package", config.color.package(&pkg.fullname(true)).into()),
		("Version", config.color.blue(ver.version()).into()),
		("Architecture", pkg.arch().to_string()),
		("Installed", ver.is_installed().to_string()),
		("Priority", ver.priority_str().unwrap_or("Unknown").into()),
		("Essential", pkg.is_essential().to_string()),
		("Section", ver.section().unwrap_or("Unknown").to_string()),
		("Source", ver.source_name().to_string()),
		(
			"Installed-Size",
			unit_str(ver.installed_size(), NumSys::Binary),
		),
		("Download-Size", unit_str(ver.size(), NumSys::Binary)),
		(
			"Maintainer",
			ver.get_record(RecordField::Maintainer)
				.unwrap_or("Unknown".to_string()),
		),
		(
			"Original-Maintainer",
			ver.get_record(RecordField::OriginalMaintainer)
				.unwrap_or("Unknown".to_string()),
		),
		(
			"Homepage",
			ver.get_record(RecordField::Homepage)
				.unwrap_or("Unknown".to_string()),
		),
	];

	// Package File Section
	if let Some(pkg_file) = ver.package_files().next() {
		version_map.push(("Origin", pkg_file.origin().unwrap_or("Unknown").to_string()));

		// Check if source is local, pacstall or from a repo
		let mut source = String::new();
		if let Some(archive) = pkg_file.archive() {
			if archive == "now" {
				source += &format_local(pkg, config, pacstall_regex);
			} else {
				let uri = ver.uris().next().unwrap();
				source += url_regex.find(&uri).unwrap().as_str();
				source += &format!(
					" {}/{} {} Packages",
					pkg_file.codename().unwrap(),
					pkg_file.component().unwrap(),
					pkg_file.arch().unwrap()
				);
			}
			version_map.push(("APT-Sources", source));
		}
	}

	// If there are provides then show them!
	// TODO: Add has_provides method to version
	// Package has it right now.
	let providers: Vec<String> = ver
		.provides()
		.map(|p| config.color.package(p.name()).to_string())
		.collect();

	if !providers.is_empty() {
		version_map.push(("Provides", providers.join(" ")));
	}

	// TODO: Once we get down to the ol translations we need to figure out
	// If we will be able to use as_ref for the headers. Or get the translation
	// From libapt-pkg
	let dependencies = [
		("Depends", DepType::Depends),
		("Recommends", DepType::Recommends),
		("Suggests", DepType::Suggests),
		("Replaces", DepType::Replaces),
		("Conflicts", DepType::Conflicts),
		("Breaks", DepType::DpkgBreaks),
	];

	for (header, deptype) in dependencies {
		if let Some(depends) = ver.get_depends(&deptype) {
			// Dedupe dependencies as they have duplicates sometimes
			// Believed to be due to multi arch
			let mut depend_names = vec![];
			let mut deduped_depends = vec![];

			for dep in depends {
				let name = dep.first().name();
				if !depend_names.contains(&name) {
					depend_names.push(name);
					deduped_depends.push(dep);
				}
			}

			// These Dependency types will be colored red
			let red = matches!(deptype, DepType::Conflicts | DepType::DpkgBreaks);

			version_map.push((
				header,
				show_dependency(config, &deduped_depends, red)
					.trim_end()
					.to_string(),
			));
		}
	}

	version_map.push((
		"Description",
		ver.description().unwrap_or_else(|| "Unknown".to_string()) + "\n",
	));

	let delimiter = config.color.bold(":");
	for (header, info) in version_map {
		println!("{}{delimiter} {info}", config.color.bold(header))
	}
}

/// The show command
pub fn show(config: &Config) -> Result<()> {
	// let mut out = std::io::stdout().lock();
	let cache = new_cache!()?;

	// Regex for formating the Apt sources from URI.
	let url_regex = build_regex("(https?://.*?/.*?/)")?;
	// Regex for finding Pacstall remote repo
	let pacstall_regex = build_regex(r#"_remoterepo="(.*?)""#)?;

	// Filter the packages by names if they were provided
	let sort = PackageSort::default().include_virtual();

	let (packages, not_found) = match config.pkg_names() {
<<<<<<< HEAD
		Some(pkg_names) => glob_pkgs(pkg_names, cache.packages(&sort)?)?,
=======
		Some(pkg_names) => glob_pkgs(pkg_names, cache.packages(&sort))?,
>>>>>>> b4faf9da
		None => bail!("At least one package name must be specified"),
	};

	let mut additional_records = 0;
	// Filter virtual packages into their real package.
	for pkg in virtual_filter(packages, &cache, config)? {
		let versions = pkg.versions().collect::<Vec<_>>();
		additional_records += versions.len();

		if config.get_bool("all_versions", false) {
			for version in &versions {
				show_version(config, &pkg, version, &pacstall_regex, &url_regex);
				additional_records -= 1;
			}
		} else if let Some(version) = versions.first() {
			show_version(config, &pkg, version, &pacstall_regex, &url_regex);
			additional_records -= 1;
		}
	}

	for name in &not_found {
		config
			.color
			.notice(&format!("'{}' was not found", config.color.package(name)));
	}

	if additional_records != 0 {
		config.color.notice(
			&format!(
				"There are {} additional records. Please use the {} switch to see them.",
				config.color.yellow(&additional_records.to_string()),
				config.color.yellow("'-a'"),
			)
			.to_string(),
		);
	}

	Ok(())
}<|MERGE_RESOLUTION|>--- conflicted
+++ resolved
@@ -241,11 +241,7 @@
 	let sort = PackageSort::default().include_virtual();
 
 	let (packages, not_found) = match config.pkg_names() {
-<<<<<<< HEAD
-		Some(pkg_names) => glob_pkgs(pkg_names, cache.packages(&sort)?)?,
-=======
 		Some(pkg_names) => glob_pkgs(pkg_names, cache.packages(&sort))?,
->>>>>>> b4faf9da
 		None => bail!("At least one package name must be specified"),
 	};
 
